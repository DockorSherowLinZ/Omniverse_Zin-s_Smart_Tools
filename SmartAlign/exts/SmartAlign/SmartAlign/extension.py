import omni.ext
import omni.ui as ui
import omni.usd
<<<<<<< HEAD
import omni.ui as ui
from pxr import Usd, UsdGeom, Gf
=======
from pxr import UsdGeom, Usd, Gf
>>>>>>> ce6ce6d1

class AlignExtension(omni.ext.IExt):
    def on_startup(self, ext_id):
<<<<<<< HEAD
        print("[SmartAlign] Startup")
        # Create a floating window for the SmartAlign UI        
        self._window = ui.Window("SmartAlign", width=250, height=250)
        # Build the UI with a vertical layout of buttons
=======
        self._usd_context = omni.usd.get_context()
        self._selection = self._usd_context.get_selection()
        # 監聽 selection 變化
        self._events = self._usd_context.get_stage_event_stream()
        self._stage_event_sub = self._events.create_subscription_to_pop(
            self._on_stage_event, name='align_extension')
        self._current_paths = []
        self._window = ui.Window("Align Prim Tools", width=350, height=190,
                                 flags=ui.WINDOW_FLAGS_NO_RESIZE | ui.WINDOW_FLAGS_NO_COLLAPSE)
>>>>>>> ce6ce6d1
        with self._window.frame:
            with ui.VStack():
                self._combo = ui.ComboBox()
                self._combo_model = self._combo.model
                with ui.HStack():
                    ui.Button("Left", clicked_fn=lambda: self._align_selected("left"))
                    ui.Button("Right", clicked_fn=lambda: self._align_selected("right"))
                    ui.Button("Center Horizon", clicked_fn=lambda: self._align_selected("center_horizon"))
                with ui.HStack():
                    ui.Button("Top", clicked_fn=lambda: self._align_selected("top"))
                    ui.Button("Bottom", clicked_fn=lambda: self._align_selected("bottom"))
                    ui.Button("Center Vertical", clicked_fn=lambda: self._align_selected("center_vertical"))
                with ui.HStack():
                    ui.Button("Pivot", clicked_fn=lambda: self._align_selected("pivot"))
                    ui.Button("Align Center", clicked_fn=lambda: self._align_selected("center"))
        self._update_combobox()

    def on_shutdown(self):
        self._window = None
        self._stage_event_sub = None

    def _on_stage_event(self, event):
        # 每當 SELECTION_CHANGED 事件發生時，更新 ComboBox
        if event.type == int(omni.usd.StageEventType.SELECTION_CHANGED):
            self._update_combobox()

    def _update_combobox(self):
        sel_paths = self._selection.get_selected_prim_paths()
        self._current_paths = sel_paths if sel_paths else []
        for item in list(self._combo_model.get_item_children()):
            self._combo_model.remove_item(item)
        for path in self._current_paths:
            self._combo_model.append_child_item(None, ui.SimpleStringModel(path))
        if self._current_paths:
            self._combo_model.get_item_value_model().set_value(0)

    def _align_selected(self, mode):
        if not self._current_paths:
            return
        combo_index = self._combo_model.get_item_value_model().as_int
        if combo_index is None or combo_index < 0 or combo_index >= len(self._current_paths):
            return
        ref_path = self._current_paths[combo_index]
        stage = self._usd_context.get_stage()
        if stage is None:
            return
        up_axis = UsdGeom.GetStageUpAxis(stage)
        vert_index = 1 if up_axis == UsdGeom.Tokens.y else 2
        ref_bbox = self._usd_context.compute_path_world_bounding_box(ref_path)
        if not ref_bbox:
            return
        ref_min, ref_max = ref_bbox
        ref_min_x = ref_min[0]; ref_max_x = ref_max[0]
        ref_center_x = 0.5 * (ref_min_x + ref_max_x)
        ref_min_v = ref_min[vert_index]; ref_max_v = ref_max[vert_index]
        ref_center_v = 0.5 * (ref_min_v + ref_max_v)
        ref_center_3d = Gf.Vec3d(
            (ref_min[0] + ref_max[0]) * 0.5,
            (ref_min[1] + ref_max[1]) * 0.5,
            (ref_min[2] + ref_max[2]) * 0.5
        )
        # Pivot處理
        ref_prim = stage.GetPrimAtPath(ref_path)
        ref_pivot = None
        try:
            ref_xform = UsdGeom.Xformable(ref_prim)
            pivot_attr = ref_prim.GetAttribute("xformOp:translate:pivot")
            if pivot_attr and pivot_attr.HasAuthoredValue():
                ref_pivot = Gf.Vec3d(pivot_attr.Get())
        except Exception:
            pass

        for i, path in enumerate(self._current_paths):
            if i == combo_index:
                continue
            prim = stage.GetPrimAtPath(path)
            if not prim:
                continue
            bbox = self._usd_context.compute_path_world_bounding_box(path)
            if not bbox:
                continue
            cur_min, cur_max = bbox
            cur_min_x = cur_min[0]; cur_max_x = cur_max[0]
            cur_center_x = 0.5 * (cur_min_x + cur_max_x)
            cur_min_v = cur_min[vert_index]; cur_max_v = cur_max[vert_index]
            cur_center_v = 0.5 * (cur_min_v + cur_max_v)
            cur_center_3d = Gf.Vec3d(
                (cur_min[0] + cur_max[0]) * 0.5,
                (cur_min[1] + cur_max[1]) * 0.5,
                (cur_min[2] + cur_max[2]) * 0.5
            )
            xform = UsdGeom.XformCommonAPI(prim)
            current_translate, _, _, _, _ = xform.GetXformVectors(Usd.TimeCode.Default())
            translate_delta = [0.0, 0.0, 0.0]
            if mode == "left":
                translate_delta[0] = ref_min_x - cur_min_x
            elif mode == "right":
                translate_delta[0] = ref_max_x - cur_max_x
            elif mode == "center_horizon":
                translate_delta[0] = ref_center_x - cur_center_x
            elif mode == "top":
                translate_delta[vert_index] = ref_max_v - cur_max_v
            elif mode == "bottom":
                translate_delta[vert_index] = ref_min_v - cur_min_v
            elif mode == "center_vertical":
                translate_delta[vert_index] = ref_center_v - cur_center_v
            elif mode == "pivot" and ref_pivot is not None:
                pivot_attr = prim.GetAttribute("xformOp:translate:pivot")
                if pivot_attr and pivot_attr.HasAuthoredValue():
                    cur_pivot = Gf.Vec3d(pivot_attr.Get())
                    translate_delta = [
                        ref_pivot[0] - cur_pivot[0],
                        ref_pivot[1] - cur_pivot[1],
                        ref_pivot[2] - cur_pivot[2]
                    ]
                else:
                    continue
            elif mode == "center":
                # Align object's bounding box center to reference object's center (3D)
                translate_delta = [
                    ref_center_3d[0] - cur_center_3d[0],
                    ref_center_3d[1] - cur_center_3d[1],
                    ref_center_3d[2] - cur_center_3d[2]
                ]
            else:
                continue
            new_translate = (
                current_translate[0] + translate_delta[0],
                current_translate[1] + translate_delta[1],
                current_translate[2] + translate_delta[2]
            )
            xform.SetTranslate(new_translate)<|MERGE_RESOLUTION|>--- conflicted
+++ resolved
@@ -1,21 +1,10 @@
 import omni.ext
 import omni.ui as ui
 import omni.usd
-<<<<<<< HEAD
-import omni.ui as ui
-from pxr import Usd, UsdGeom, Gf
-=======
 from pxr import UsdGeom, Usd, Gf
->>>>>>> ce6ce6d1
 
 class AlignExtension(omni.ext.IExt):
     def on_startup(self, ext_id):
-<<<<<<< HEAD
-        print("[SmartAlign] Startup")
-        # Create a floating window for the SmartAlign UI        
-        self._window = ui.Window("SmartAlign", width=250, height=250)
-        # Build the UI with a vertical layout of buttons
-=======
         self._usd_context = omni.usd.get_context()
         self._selection = self._usd_context.get_selection()
         # 監聽 selection 變化
@@ -25,7 +14,6 @@
         self._current_paths = []
         self._window = ui.Window("Align Prim Tools", width=350, height=190,
                                  flags=ui.WINDOW_FLAGS_NO_RESIZE | ui.WINDOW_FLAGS_NO_COLLAPSE)
->>>>>>> ce6ce6d1
         with self._window.frame:
             with ui.VStack():
                 self._combo = ui.ComboBox()
